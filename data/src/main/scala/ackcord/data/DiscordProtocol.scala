--- conflicted
+++ resolved
@@ -236,7 +236,6 @@
   implicit val messageInteractionCodec: Codec[MessageInteraction] =
     derivation.deriveCodec(derivation.renaming.snakeCase, false, None)
 
-<<<<<<< HEAD
   implicit private val rawButtonCodec: Codec[RawButton] =
     derivation.deriveCodec(derivation.renaming.snakeCase, false, None)
 
@@ -266,13 +265,11 @@
 
     Codec.from(base, base.mapJson(json => json.deepMerge(Json.obj("type" := 1))))
   }
-=======
   implicit val applicationCodec: Codec[Application] =
     derivation.deriveCodec(derivation.renaming.snakeCase, false, None)
 
   implicit val partialApplicationCodec: Codec[PartialApplication] =
     derivation.deriveCodec(derivation.renaming.snakeCase, false, None)
->>>>>>> f5d63789
 
   implicit val rawMessageEncoder: Encoder[RawMessage] = (a: RawMessage) => {
     val base = Seq(
